--- conflicted
+++ resolved
@@ -77,20 +77,10 @@
 // Optimized Range foreach loops
 libraryDependencies += "com.nativelibs4java" %% "scalaxy-loops" % "0.1.1" % "provided"
 
-<<<<<<< HEAD
 // JTS Topology API for modelling and manipulating 2-dimensional linear geometry
 libraryDependencies += "com.vividsolutions" % "jts" % "1.13"
 
 // TODO: add abide support (see https://github.com/scala/scala-abide)
-=======
-
-libraryDependencies += "com.vividsolutions" % "jts" % "1.13"
-
-
-
-// todo: add abide support (see https://github.com/scala/scala-abide)
-// libraryDependencies += "com.typesafe" %% "abide-core" % "0.1-SNAPSHOT" % "abide"
->>>>>>> a2780725
 
 // Include utility BASH scripts in the 'bin' directory
 mappings in Universal <++= (packageBin in Compile) map { jar =>
